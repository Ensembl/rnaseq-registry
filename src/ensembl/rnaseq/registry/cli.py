--- conflicted
+++ resolved
@@ -103,8 +103,6 @@
         loaded_count = reg.load_organisms(args.load)
         print(f"Loaded {loaded_count} organisms")
 
-<<<<<<< HEAD
-=======
 
 def change_dataset(args):
     """Actions for the subcommand "dataset"."""
@@ -115,7 +113,6 @@
         loaded_count = reg.load_datasets(args.load)
         print(f"Loaded {loaded_count} datasets")
 
->>>>>>> 0254d0b7
 
 def main() -> None:
     """Main script entry-point."""
@@ -147,10 +144,6 @@
     organism_parser.add_argument("--get", help="Name of a organism to show")
     organism_parser.add_argument("--list", action="store_true", help="Print the list of organisms")
     organism_parser.add_argument(
-<<<<<<< HEAD
-        "--load", help="Load organisms and components from a tab file (component\torganism_abbrev)"
-    )
-=======
         "--load", help="Load organism abbrevs and components from a tab file (component\torganism_abbrev)"
     )
 
@@ -159,7 +152,6 @@
     dataset_parser.set_defaults(func=change_dataset)
     dataset_parser.add_argument("database", help="SQLite3 RNA-Seq registry database")
     dataset_parser.add_argument("--load", help="Dataset data to load in json format")
->>>>>>> 0254d0b7
 
     # Parse args and start the submenu action
     args = parser.parse_args()
