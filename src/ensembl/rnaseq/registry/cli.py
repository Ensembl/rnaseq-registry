--- conflicted
+++ resolved
@@ -220,12 +220,11 @@
     dataset_parser.add_argument("--list", action="store_true", help="Show the selected datasets")
     dataset_parser.add_argument("--dump_file", help="Dump the selected datasets to this file")
     dataset_parser.add_argument(
-<<<<<<< HEAD
         "--remap",
         help="Remap all datasets from one organism to another (2 abbrevs comma separated, e.g 'orgA,orgB')",
-=======
+    )
+    dataset_parser.add_argument(
         "--dump_folder", help="Dump the selected datasets to files in a folder structure"
->>>>>>> 037f80b4
     )
 
     # Parse args and start the submenu action
