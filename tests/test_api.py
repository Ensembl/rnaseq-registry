# See the NOTICE file distributed with this work for additional information
# regarding copyright ownership.
#
# Licensed under the Apache License, Version 2.0 (the "License");
# you may not use this file except in compliance with the License.
# You may obtain a copy of the License at
#
#      http://www.apache.org/licenses/LICENSE-2.0
#
# Unless required by applicable law or agreed to in writing, software
# distributed under the License is distributed on an "AS IS" BASIS,
# WITHOUT WARRANTIES OR CONDITIONS OF ANY KIND, either express or implied.
# See the License for the specific language governing permissions and
# limitations under the License.
"""
Unit tests for the RNA-Seq registry API.
"""
<<<<<<< HEAD
import inspect
=======
>>>>>>> 0254d0b7
from pathlib import Path

import pytest
from sqlalchemy import inspect as sql_inspect, create_engine
from sqlalchemy.engine import Engine

from ensembl.rnaseq.registry.api import RnaseqRegistry


_CUR_DIR = Path(__file__).parent


class Test_RNASeqRegistry:
    """Tests for the RNASeqRegistry module."""

    @pytest.fixture
    def orgs_file(self):
        """Location of the organism file."""
<<<<<<< HEAD
        cur_dir = Path(inspect.getfile(inspect.currentframe())).parent
        return Path(cur_dir, "data", "orgs_file.tab")
=======
        return Path(_CUR_DIR, "data", "orgs_file.tab")

    @pytest.fixture
    def ok_dataset_file(self):
        """Location of the ok dataset file."""
        return Path(_CUR_DIR, "data", "ok_input_dataset.json")
>>>>>>> 0254d0b7

    @pytest.fixture(scope="function")
    def engine(self) -> Engine:
        """Generate the Engine. Use an in-memory DB."""
        test_engine = create_engine("sqlite:///:memory:")
        return test_engine

    def test_init(self, engine: Engine) -> None:
        """Check the RNASeqRegistry object can be created."""
        reg = RnaseqRegistry(engine)
        assert isinstance(reg, RnaseqRegistry)

    def test_create_tables(self, engine: Engine) -> None:
        """Test creating tables from scratch."""

        reg = RnaseqRegistry(engine)
        reg.create_db()

        # Check if the tables are created in the test database file
        insp = sql_inspect(reg.engine)
        assert insp.has_table("dataset")
        assert insp.has_table("sample")
        assert insp.has_table("organism")
        assert insp.has_table("component")
<<<<<<< HEAD
        assert insp.has_table("accession")
=======
>>>>>>> 0254d0b7

    def test_add_get_component(self, engine: Engine) -> None:
        """Test adding a new component."""

        reg = RnaseqRegistry(engine)
        reg.create_db()

        reg.add_component("TestDB")
        reg.get_component("TestDB")
        assert reg

    def test_remove_component(self, engine: Engine) -> None:
        """Test removing a component."""

        db_name = "TestDB"
        reg = RnaseqRegistry(engine)
        reg.create_db()
        reg.add_component(db_name)
        assert reg.get_component(db_name)
        reg.remove_component(db_name)

    def test_add_get_organism(self, engine: Engine) -> None:
        """Test adding a new organism."""

        reg = RnaseqRegistry(engine)
        reg.create_db()

        org = "speciesA"
        comp = "TestDB"
        reg.add_component(comp)
        reg.add_organism(org, comp)
        organism = reg.get_organism(org)
        assert organism

    def test_load_organisms(self, engine: Engine, orgs_file: Path) -> None:
        """Test adding organisms from a file."""

        reg = RnaseqRegistry(engine)
        reg.create_db()

        reg.load_organisms(orgs_file)

        species_a = reg.get_organism("speciesA")
        assert species_a
        test_component = reg.get_component("TestDB")
        assert test_component

        # Check counts
        num_components = len(reg.list_components())
        num_organisms = len(reg.list_organisms())
        assert num_components == 2
        assert num_organisms == 3

        # Try to load again, should not fail, and not load anything new
        reg.load_organisms(orgs_file)
        num_components_after = len(reg.list_components())
        num_organisms_after = len(reg.list_organisms())
        assert num_components == num_components_after
<<<<<<< HEAD
        assert num_organisms == num_organisms_after
=======
        assert num_organisms == num_organisms_after

    def test_load_datasets(self, engine: Engine, orgs_file: Path, ok_dataset_file: Path) -> None:
        """Test adding datasets from a file."""

        reg = RnaseqRegistry(engine)
        reg.create_db()
        reg.load_organisms(orgs_file)
        reg.load_datasets(ok_dataset_file)
>>>>>>> 0254d0b7
<|MERGE_RESOLUTION|>--- conflicted
+++ resolved
@@ -15,10 +15,6 @@
 """
 Unit tests for the RNA-Seq registry API.
 """
-<<<<<<< HEAD
-import inspect
-=======
->>>>>>> 0254d0b7
 from pathlib import Path
 
 import pytest
@@ -37,17 +33,12 @@
     @pytest.fixture
     def orgs_file(self):
         """Location of the organism file."""
-<<<<<<< HEAD
-        cur_dir = Path(inspect.getfile(inspect.currentframe())).parent
-        return Path(cur_dir, "data", "orgs_file.tab")
-=======
         return Path(_CUR_DIR, "data", "orgs_file.tab")
 
     @pytest.fixture
     def ok_dataset_file(self):
         """Location of the ok dataset file."""
         return Path(_CUR_DIR, "data", "ok_input_dataset.json")
->>>>>>> 0254d0b7
 
     @pytest.fixture(scope="function")
     def engine(self) -> Engine:
@@ -72,10 +63,7 @@
         assert insp.has_table("sample")
         assert insp.has_table("organism")
         assert insp.has_table("component")
-<<<<<<< HEAD
         assert insp.has_table("accession")
-=======
->>>>>>> 0254d0b7
 
     def test_add_get_component(self, engine: Engine) -> None:
         """Test adding a new component."""
@@ -134,9 +122,6 @@
         num_components_after = len(reg.list_components())
         num_organisms_after = len(reg.list_organisms())
         assert num_components == num_components_after
-<<<<<<< HEAD
-        assert num_organisms == num_organisms_after
-=======
         assert num_organisms == num_organisms_after
 
     def test_load_datasets(self, engine: Engine, orgs_file: Path, ok_dataset_file: Path) -> None:
@@ -145,5 +130,4 @@
         reg = RnaseqRegistry(engine)
         reg.create_db()
         reg.load_organisms(orgs_file)
-        reg.load_datasets(ok_dataset_file)
->>>>>>> 0254d0b7
+        reg.load_datasets(ok_dataset_file)