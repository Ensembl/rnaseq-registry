--- conflicted
+++ resolved
@@ -383,7 +383,6 @@
         for dataset in datasets:
             reg.remove_dataset(dataset)
 
-<<<<<<< HEAD
     @pytest.mark.dependency(depends=["list_datasets"])
     @pytest.mark.parametrize(
         "organism_name, dataset_name, expectation",
@@ -413,7 +412,7 @@
         for dataset in datasets:
             with expectation:
                 reg.retire_dataset(dataset)
-=======
+
     @pytest.mark.dependency(name="remap_feature", depends=["list_datasets"])
     @pytest.mark.parametrize(
         "datasets_file, org_from, org_to, retire",
@@ -470,7 +469,6 @@
         if retire:
             after_remap_org_from = reg.list_datasets(organism=org_from)
             assert len(after_remap_org_from) == 0
->>>>>>> 450b6358
 
     @pytest.mark.dependency(name="dump_datasets", depends=["list_datasets"])
     @pytest.mark.parametrize(
